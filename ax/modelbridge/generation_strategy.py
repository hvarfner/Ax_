--- conflicted
+++ resolved
@@ -32,13 +32,8 @@
 from ax.modelbridge.registry import _extract_model_state_after_gen, ModelRegistryBase
 from ax.utils.common.base import Base
 from ax.utils.common.logger import _round_floats_for_logging, get_logger
-<<<<<<< HEAD
-from ax.utils.common.typeutils import not_none
+from ax.utils.common.typeutils import not_none, checked_cast
 from botorch.acquisition.analytic import PosteriorMean
-=======
-from ax.utils.common.typeutils import checked_cast, not_none
-
->>>>>>> 5e79a229
 logger: Logger = get_logger(__name__)
 
 
@@ -846,7 +841,6 @@
             raise NotImplementedError(
                 "Updating completed trials with new data is not yet supported for "
                 "generation strategies that leverage `model.update` functionality."
-<<<<<<< HEAD
             )
 
     def gen_best_guess(
@@ -926,7 +920,4 @@
             arm.signature in arms_by_signature for arm in generator_run.arms
         )
         n_gen_draws += 1
-    return not_none(generator_run)
-=======
-            )
->>>>>>> 5e79a229
+    return not_none(generator_run)